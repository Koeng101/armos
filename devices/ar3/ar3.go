/*
Package ar3 is a Golang library implementing serial commands for the AR3
robotic arm.

Basics

The AR3 robotic arm is a low cost + open source 6 axis robotic arm designed
and created by Chris Annin of Annin Robotics. Annin Robotics provides software
for operating the robotic arm, but this software is designed for windows and is
not useful for devices for like raspberry pis.

This Golang library takes over for the local robotic control software by
implementing the functions needed to communicate with the arduino on the AR3 or
AR2 robot. Specifically, we implement the functions for:

 - CurrentPosition
 - Echo
 - Calibrate
 - MoveSteppers
 - SetDirections

We do not yet support encoders in the AR3, nor any other commands. All other
rountines can be reproduced in code and not directly on the robot.

Testing

Testing can be done with the AR3simulate struct, which satisfies all of the
interfaces of AR3. For real connection to a robot, use connect to the robot
using `Connect` instead of `ConnectMock`.

Compatibility

The code here is only designed to function on linux machines directly connected
to the AR3 robotic arm. It uses a couple of serial port configuration variables
specific to linux systems. We use as few packages as possible, with the only
non-standard package being golang.org/x/sys/unix, which carries unix file
variables that help us open the serial port.

*/
package ar3

import (
	"fmt"
	"math"
	"os"
	"time"
	"unsafe"

	"github.com/koeng101/kinematics"
	"golang.org/x/sys/unix"
)

// Converts degrees to radians
const degreesToRadians float64 = math.Pi / 180

// Denavit-Hartenberg Parameters of AR3 provided by AR2 Version 2.0 software
// executable files from https://www.anninrobotics.com/downloads
// Those parameters are the same between the AR2 and AR3.
var AR3DhParameters kinematics.DhParameters = kinematics.DhParameters{
	ThetaOffsets: [...]float64{0, -math.Pi / 2, 0, 0, 0, math.Pi},
	AlphaValues:  [...]float64{-(math.Pi / 2), 0, math.Pi / 2, -(math.Pi / 2), math.Pi / 2, 0},
	AValues:      [...]float64{64.2, 305, 0, 0, 0, 0},
	DValues:      [...]float64{169.77, 0, 0, -222.63, 0, -36.25},
}

// Arm is the generic interface for interacting with an AR3 robotic arm.
type Arm interface {
	Calibrate(speed int, j1, j2, j3, j4, j5, j6, tr bool) error
	Echo() error
	GetDirections() (bool, bool, bool, bool, bool, bool, bool)
	SetDirections(bool, bool, bool, bool, bool, bool, bool)

	// Current Positions
	CurrentJointRadians() [7]float64
	CurrentPose() kinematics.Pose
	CurrentStepperPosition() [7]int

	MoveSteppers(speed, accdur, accspd, dccdur, dccspd, j1, j2, j3, j4, j5, j6, tr int) error
	MoveJointRadians(speed, accdur, accspd, dccdur, dccspd int, j1, j2, j3, j4, j5, j6, tr float64) error
	Move(speed, accdur, accspd, dccdur, dccspd int, pose kinematics.Pose) error
}

// The following StepLims are hard-coded in the ARbot.cal file for the stepper
// motors. These should not change.
const j1stepLim int = 15200
const j2stepLim int = 7300
const j3stepLim int = 7850
const j4stepLim int = 15200
const j5stepLim int = 4575
const j6stepLim int = 6625

// The following RadSteps (radians per step) are calculated from the AR3 stepper
// motors and gearing to be exact values for converting steps to joint angles
const j1RadStep float64 = 0.0225 * degreesToRadians
const j2RadStep float64 = 0.018 * degreesToRadians
const j3RadStep float64 = 0.018 * degreesToRadians
const j4RadStep float64 = 0.01092214664 * degreesToRadians
const j5RadStep float64 = 0.04723477289 * degreesToRadians
const j6RadStep float64 = 0.02343358396 * degreesToRadians
const trMmStep float64 = 0.0 // This is for a linear rail (mm/step)

// AR3exec struct represents an AR3 robotic arm connected to a serial port.
type AR3exec struct {
	serial *os.File

	jointVals        [7]int
	calibDirs        [7]bool
	jointDirs        [7]bool
	limitSwitchSteps [7]int
}

// readBuffer values off serial into a buffer
func (ar3 *AR3exec) readBuffer() error {
	// Read output of echo
	buf := make([]byte, 128)
	_, err := ar3.serial.Read(buf)
	if err != nil {
		return err
	}
	return nil
}

// clearBuffer Discards data written to the port but not transmitted, or data
// received but not read.
func (ar3 *AR3exec) clearBuffer() error {
	const TCFLSH = 0x540B
	_, _, errno := unix.Syscall(
		unix.SYS_IOCTL,
		uintptr(ar3.serial.Fd()),
		uintptr(TCFLSH),
		uintptr(unix.TCIOFLUSH),
	)

	if errno == 0 {
		return nil
	}
	return errno
}

// Connect connects to the AR3 over serial.
//
// jointDirs is a boolean array describing which direction (positive or
// negative) a positive step number should move each joint.
//
// calibDirs is a boolean array saying which side of the joint the limit switch
// for calibration is on (if true, then the limit switch is in the negative
// direction, after jointDirs has been applied).
//
// limitSwitchSteps is an array of integers representing the number of steps
// the limit switch is offset from zero. Each value should be directional, i.e.
// the value should be the directional number of steps to move the joint from
// the limit switch to the 0 position.
func Connect(serialConnectionStr string, jointDirs [7]bool, calibDirs [7]bool, limitSwitchSteps [7]int) (*AR3exec, error) {
	// Set up connection to the serial port
	f, err := os.OpenFile(serialConnectionStr, unix.O_RDWR|unix.O_NOCTTY|unix.O_NONBLOCK, 0666)
	if err != nil {
		return &AR3exec{}, err
	}
	rate := uint32(unix.B115200) // 115200 is the default Baud rate of the AR3 arm
	cflagToUse := unix.CREAD | unix.CLOCAL | rate
	// We use rational defaults from https://github.com/tarm/serial/blob/master/serial_linux.go
	cflagToUse |= unix.CS8
	// Get Unix file descriptor
	fd := f.Fd()
	t := unix.Termios{
		Iflag:  unix.IGNPAR,
		Cflag:  cflagToUse,
		Ispeed: rate,
		Ospeed: rate,
	}
	t.Cc[unix.VMIN] = uint8(1)
	t.Cc[unix.VTIME] = uint8(10) // Default timeout is 1s

	_, _, errno := unix.Syscall6(
		unix.SYS_IOCTL,
		uintptr(fd),
		uintptr(unix.TCSETS),
		uintptr(unsafe.Pointer(&t)),
		0,
		0,
		0,
	)
	if errno != 0 {
		return &AR3exec{}, err
	}
	time.Sleep(time.Millisecond * 1000)

	// Instantiate a new AR3 object that holds our serial port. Additionally,
	// set default stepLims, which are hard-coded in the AR3 software
	newAR3 := AR3exec{serial: f, jointDirs: jointDirs, calibDirs: calibDirs,
		limitSwitchSteps: limitSwitchSteps}

	err = newAR3.clearBuffer()
	if err != nil {
		return &newAR3, err
	}

	// Test to see if we can connect to the newAR3
	err = newAR3.Echo()
	if err != nil {
		return &newAR3, err
	}

	// If we can echo, return newAR3 object
	return &newAR3, nil
}

// Echo tests an echo command on the AR3. Useful for testing connectivity to
// the AR3.
func (ar3 *AR3exec) Echo() error {
	// Send echo to the device
	str := "Test"
	stringToSend := fmt.Sprintf("TM%s\n", str)
	_, err := ar3.serial.Write([]byte(stringToSend))
	if err != nil {
		return err
	}

	// Read output of echo
	buf := make([]byte, 128)
	n, err := ar3.serial.Read(buf)
	if err != nil {
		return err
	}

	// Double check to make sure the length is > 1
	if n < 2 {
		return fmt.Errorf("return from echo is empty")
	}

	// See if we had the same bytes returned
	// Note: the serial returns with your string with \n\r\n between two double-quotes ("), so we remove these characters
	stringOutput := fmt.Sprintf("%q", buf[:n])
	stringOutput = stringOutput[1 : len(stringOutput)-7]
	if stringOutput != str {
		return fmt.Errorf("failed echo to AR3. Expected %s but got %s", str, stringOutput)
	}

	// If we got the same string back, success
	return nil
}

// moveSteppersRelative moves each of the AR3's stepper motors by a certain
// amount of steps. In addition to the j1,j2,j3,j4,j5,j6 positions, you can also
// define 5 other variables: ACCdur, ACCspd, DCCdur, and DCCspd (these are named
// DEC on ARCS but DCC on the arduino controller), which define the acceleration
// duration and speed of the stepper motors. Good defaults are:
//  speed: 25 (line 7941 on ARCS)
//  accdur: 15 (line 7942 on ARCS)
//  accspd: 10 (line 7943 on ARCS)
//  dccdur: 20 (line 7944 on ARCS)
//  dccspd: 5 (line 7945 on ARCS)
//
// Tr is also an active variable that can be changed. It is for controlling
// the AR3 arm on a track, but it would appear that has not been implemented.
// Unless you know what you're doing, please keep this variable at 0.
//
// moveSteppersRelative does not have ANY checks. Please double check the values
// getting fed to moveSteppersRelative or else the robot WILL self destruct.
func (ar3 *AR3exec) moveSteppersRelative(speed, accdur, accspd, dccdur, dccspd, j1, j2, j3, j4, j5, j6, tr int) error {
	// First, check if the move can be made
	to := []int{j1, j2, j3, j4, j5, j6}
	from := []int{ar3.jointVals[0], ar3.jointVals[1], ar3.jointVals[2],
		ar3.jointVals[3], ar3.jointVals[4], ar3.jointVals[5]}

	limits := []int{j1stepLim, j2stepLim, j3stepLim,
		j4stepLim, j5stepLim, j6stepLim}

	motor := []string{"J1", "J2", "J3", "J4", "J5", "J6"}
	var newPositions [7]int
	for i := 0; i < 6; i++ {
		newJ := to[i] + from[i]
		lowerLimit := 0
		upperLimit := limits[i]
		if !ar3.calibDirs[i] {
			lowerLimit = -upperLimit
			upperLimit = 0
		}
		if newJ < lowerLimit || newJ > upperLimit {
			return fmt.Errorf("%s out of range. Must be between %d and %d."+
				" Got %d", motor[i], lowerLimit, upperLimit, newJ)
		}
		newPositions[i] = newJ
	}
	// If all the limits check out, apply them.
	ar3.jointVals = newPositions

	// command string for movement is MJ
	command := "MJ"
	// First, compute direction. If the stepper is negative, that means that
	// direction is set to 1. We are going to compute these as a list, and then
	// append them to a growing string
	var jdirection int
	// The move string is assembled with the beginning of an alphabetical
	// character for each axis. These were derived from line 4493 in the ARCS
	// source file under the variable "commandCalc".
	alphabetForCommands := []string{"A", "B", "C", "D", "E", "F", "T"}

	// directions need to be set as well
	for i, j := range []int{j1, j2, j3, j4, j5, j6, tr} {
		jdirection = 0

		if j < 0 {
			jdirection = 1
			j = -1 * j
		}

		// We also have to compensate for the direction coded when initializing
		// the AR3 (as oftentimes, this can be off)
		if ar3.jointDirs[i] {
			tempDir := 0
			switch jdirection {
			case 1:
				tempDir = 0
			case 0:
				tempDir = 1
			}
			jdirection = tempDir
		}
		command = command + fmt.Sprintf("%s%d%d", alphabetForCommands[i], jdirection, j)
	}

	// We now have the axis commands, so we need to add the speed, accspd, accdur, dccdur, and dccspd.
	// These are also derived from the above commandCalc.
	command = command + fmt.Sprintf("S%dG%dH%dI%dK%d\n", speed, accspd, accdur, dccdur, dccspd)

	// Send command to AR3
	_, err := ar3.serial.Write([]byte(command))
	if err != nil {
		return err
	}

	err = ar3.readBuffer()
	if err != nil {
		return err
	}

	// This has to send and get a response to indicate the move is complete
	err = ar3.Echo()
	if err != nil {
		return err
	}

	// Normally, we would check here for successful completion. However, there
	// IS no way to check for successful completion implemented in the AR3 code.
	// So we do not check for this.
	return nil
}

// MoveSteppers moves each of the AR3's stepper motors to an absolute
// step position between 0 and the step limit for each joint. See
// moveSteppersRelative for full documentation of arguments.
func (ar3 *AR3exec) MoveSteppers(speed, accdur, accspd, dccdur, dccspd, j1, j2, j3, j4, j5, j6, tr int) error {
	js := ar3.jointVals
	sl := ar3.limitSwitchSteps
	return ar3.moveSteppersRelative(speed, accdur, accspd, dccdur, dccspd,
		j1-js[0]+sl[0], j2-js[1]+sl[1], j3-js[2]+sl[2], j4-js[3]+sl[3],
		j5-js[4]+sl[4], j6-js[5]+sl[5], tr-js[6]+sl[6])
}

// MoveJointRadians moves each of the AR3's joints to an absolute angle
// defined relative to the calibration position for each joint. Angles are
<<<<<<< HEAD
// defined as radians here.
func (ar3 *AR3exec) MoveJointRadians(speed, accdur, accspd, dccdur, dccspd int, j1, j2, j3, j4, j5, j6, tr float64) error {

	jointSteps := anglesToSteps([7]float64{j1, j2, j3, j4, j5, j6, tr}, false)
=======
// definied in radians, unless deg is true (in which angles are degrees).
func (ar3 *AR3exec) MoveJointsAbsolute(speed, accdur, accspd, dccdur, dccspd int, j1, j2, j3, j4, j5, j6, tr float64, deg bool) error {
	jointSteps := AnglesToSteps([7]float64{j1, j2, j3, j4, j5, j6, tr}, deg)
>>>>>>> aec57221

	return ar3.MoveSteppers(speed, accdur, accspd, dccdur, dccspd,
		jointSteps[0], jointSteps[1], jointSteps[2], jointSteps[3],
		jointSteps[4], jointSteps[5], jointSteps[6])
}

// Move to a new end effector Pose using inverse kinematics to solve for the
// joint angles.
func (ar3 *AR3exec) Move(speed, accdur, accspd, dccdur, dccspd int, pose kinematics.Pose) error {
	ja := ar3.CurrentJointRadians()
	thetasInit := kinematics.JointAngles{J1: ja[0], J2: ja[1], J3: ja[2], J4: ja[3], J5: ja[4], J6: ja[5]}
	tj, err := kinematics.InverseKinematics(pose, AR3DhParameters, thetasInit)
	if err != nil {
		fmt.Printf("Inverse Kinematics failed with error: %s", err)
	}
	return ar3.MoveJointRadians(speed, accdur, accspd, dccdur,
		dccspd, tj.J1, tj.J2, tj.J3, tj.J4, tj.J5, tj.J6, 0)
}

// Calibrate moves each of the AR3's stepper motors to their respective limit
// switch. A good default speed for this action is 50 (line 4659 on ARCS). Set
// the j1 -> j6 booleans "true" if that joint should be homed. Set the
// j1calibdir -> j6calibdir booleans "true" if the calibration direction should
// be in the negative axis direction.
func (ar3 *AR3exec) Calibrate(speed int, j1, j2, j3, j4, j5, j6, tr bool) error {
	// command string for home is LL
	command := "LL"

	// The home string is assembled with the beginning of an alphabetical
	// character for each axis. These were derived from line 4493 in the ARCS
	// source file under the variable "commandCalc".
	alphabetForCommands := []string{"A", "B", "C", "D", "E", "F", "T"}
	jmotors := []int{j1stepLim, j2stepLim, j3stepLim, j4stepLim, j5stepLim, j6stepLim, 0}

	homeMotor := []bool{j1, j2, j3, j4, j5, j6, tr}
	for i := range ar3.jointDirs {
		// First, we check if we need to home the motor. If we do not (false),
		// do not home the motor.
		if homeMotor[i] {
			// Each direction is set by the boolean and appended into the
			// calibrate string. The number of steps taken is equivalent to the
			// step limits, which are hardcoded into the AR3 arm.
			dirBit := !(ar3.jointDirs[i] != ar3.calibDirs[i])
			if dirBit {
				command = command + fmt.Sprintf("%s%d%d", alphabetForCommands[i], 0, jmotors[i])
			} else {
				command = command + fmt.Sprintf("%s%d%d", alphabetForCommands[i], 1, jmotors[i])
			}
		} else {
			command = command + fmt.Sprintf("%s%d%d", alphabetForCommands[i], 0, 0)
		}
	}
	// Finally, we append the speed.
	command = command + fmt.Sprintf("S%d\n", speed)

	// Send command to AR3
	_, err := ar3.serial.Write([]byte(command))

	if err != nil {
		return err
	}

	err = ar3.readBuffer()
	if err != nil {
		return err
	}

	// Normally, we would check here for successful completion. However, there IS no way to check for
	// successful completion implemented in the AR3 code. So we do not check for this.
	return nil
}

// CurrentStepperPosition returns the current position of the AR3 arm as stepper
// motor steps from the zeroed value for each axis.
func (ar3 *AR3exec) CurrentStepperPosition() [7]int {
	vals := ar3.jointVals
	return vals
}

// CurrentJointRadians returns the current joint angles from the zero joint value
// This is different than CurrentStepperPositions which returns values from the
// limit switch zeroed positions, as these values are offset by the
// limitSwitchSteps array.
func (ar3 *AR3exec) CurrentJointRadians() [7]float64 {
	js := ar3.jointVals
	sl := ar3.limitSwitchSteps
	stepVals := [7]int{js[0] - sl[0], js[1] - sl[1], js[2] - sl[2], js[3] - sl[3], js[4] - sl[4], js[5] - sl[5], js[6] - sl[6]}
	jointVals := stepsToAngles(stepVals, false)
	return jointVals
}

// CurrentPose returns the current Pose of the robot, using forward kinematics
// on the DH parameters and current joint angles.
func (ar3 *AR3exec) CurrentPose() kinematics.Pose {
	ja := ar3.CurrentJointRadians()
	thetasInit := kinematics.JointAngles{J1: ja[0], J2: ja[1], J3: ja[2], J4: ja[3], J5: ja[4], J6: ja[5]}
	return kinematics.ForwardKinematics(thetasInit, AR3DhParameters)
}

// stepsToAngles converts number of steps into angles using the steps to angle
// conversion for each joint.
func stepsToAngles(steps [7]int, deg bool) [7]float64 {
	var conv float64
	if deg {
		conv = degreesToRadians
	} else {
		conv = 1
	}
	jointAngles := [7]float64{
		j1RadStep * float64(steps[0]) / conv,
		j2RadStep * float64(steps[1]) / conv,
		j3RadStep * float64(steps[2]) / conv,
		j4RadStep * float64(steps[3]) / conv,
		j5RadStep * float64(steps[4]) / conv,
		j6RadStep * float64(steps[5]) / conv,
		trMmStep * float64(steps[6]) / conv}
	return jointAngles
}

// anglesToSteps converts joint angles to number of stepper steps
func anglesToSteps(angles [7]float64, deg bool) [7]int {
	var conv float64
	if deg {
		conv = degreesToRadians
	} else {
		conv = 1
	}
	jointSteps := [7]int{
		int(math.Round(conv * angles[0] / j1RadStep)),
		int(math.Round(conv * angles[1] / j2RadStep)),
		int(math.Round(conv * angles[2] / j3RadStep)),
		int(math.Round(conv * angles[3] / j4RadStep)),
		int(math.Round(conv * angles[4] / j5RadStep)),
		int(math.Round(conv * angles[5] / j6RadStep)),
		int(math.Round(conv * angles[6] / trMmStep))}
	return jointSteps
}

// SetDirections sets the directions of the AR3 arm.
func (ar3 *AR3exec) SetDirections(j1dir, j2dir, j3dir, j4dir, j5dir, j6dir, trdir bool) {
	ar3.jointDirs = [7]bool{j1dir, j2dir, j3dir, j4dir, j5dir, j6dir, trdir}
}

// GetDirections gets the directions of the AR3 arm.
func (ar3 *AR3exec) GetDirections() (bool, bool, bool, bool, bool, bool, bool) {
	dirs := ar3.jointDirs
	return dirs[0], dirs[1], dirs[2], dirs[3], dirs[4], dirs[5], dirs[6]
}<|MERGE_RESOLUTION|>--- conflicted
+++ resolved
@@ -360,16 +360,10 @@
 
 // MoveJointRadians moves each of the AR3's joints to an absolute angle
 // defined relative to the calibration position for each joint. Angles are
-<<<<<<< HEAD
 // defined as radians here.
 func (ar3 *AR3exec) MoveJointRadians(speed, accdur, accspd, dccdur, dccspd int, j1, j2, j3, j4, j5, j6, tr float64) error {
 
 	jointSteps := anglesToSteps([7]float64{j1, j2, j3, j4, j5, j6, tr}, false)
-=======
-// definied in radians, unless deg is true (in which angles are degrees).
-func (ar3 *AR3exec) MoveJointsAbsolute(speed, accdur, accspd, dccdur, dccspd int, j1, j2, j3, j4, j5, j6, tr float64, deg bool) error {
-	jointSteps := AnglesToSteps([7]float64{j1, j2, j3, j4, j5, j6, tr}, deg)
->>>>>>> aec57221
 
 	return ar3.MoveSteppers(speed, accdur, accspd, dccdur, dccspd,
 		jointSteps[0], jointSteps[1], jointSteps[2], jointSteps[3],
